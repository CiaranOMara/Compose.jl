--- conflicted
+++ resolved
@@ -880,13 +880,8 @@
         return
     end
 
-<<<<<<< HEAD
-    pos = copy(prim.position)
+    pos = prim.position
     Cairo.set_text(img.ctx, replace(prim.value, "&", "&amp;"), true)
-=======
-    pos = prim.position
-    Cairo.set_text(img.ctx, prim.value, true)
->>>>>>> 76a76d6a
     width, height = get_layout_size(img)
     pos = (pos[1], pos[2] - height)
 
