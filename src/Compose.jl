--- conflicted
+++ resolved
@@ -12,13 +12,8 @@
 import JSON
 
 import Base: length, start, next, done, isempty, getindex, setindex!, writemime,
-             convert, zero, isless, max, fill, size, copy
+             convert, zero, isless, max, fill, size, copy, min, max, +, -, *, /
 
-<<<<<<< HEAD
-import Base: +, -, *, /, convert, length, ==, <, <=, >=, isempty, start, next,
-             done, copy, isless, max, min, maximum, minimum, show, hex,
-             writemime, zero, union
-=======
 export compose, compose!, Context, UnitBox, AbsoluteBoundingBox, Rotation, ParentDrawContext,
        context, ctxpromise, table, set_units!, minwidth, minheight,
        text_extents, max_text_extents, polygon, line, rectangle, circle,
@@ -27,7 +22,6 @@
        font, fontsize, svgid, svgclass, svgattribute, jsinclude, jscall, Measure,
        inch, mm, cm, pt, px, cx, cy, w, h, hleft, hcenter, hright, vtop, vcenter,
        vbottom, SVG, SVGJS, PNG, PS, PDF, draw, pad, hstack, vstack
->>>>>>> cee9c79f
 
 abstract Backend
 
@@ -59,22 +53,7 @@
 default_stroke_color = nothing
 default_fill_color = color("black")
 
-try
-    require("Cairo")
-catch
-    global PNG
-    global PS
-    global PDF
-    PNG(::String, ::MeasureOrNumber, ::MeasureOrNumber) =
-        error("Cairo must be installed to use the PNG backend.")
-    PS(::String, ::MeasureOrNumber, ::MeasureOrNumber) =
-        error("Cairo must be installed to use the PS backend.")
-    PDF(::String, ::MeasureOrNumber, ::MeasureOrNumber) =
-        error("Cairo must be installed to use the PDF backend.")
-end
-include("cairo_backends.jl")
 
-<<<<<<< HEAD
 # Use cairo for the PNG, PS, PDF if its installed.
 try
     require("Cairo")
@@ -90,9 +69,8 @@
     PDF(::Union(IO,String), ::MeasureOrNumber, ::MeasureOrNumber) =
         error("Cairo must be installed to use the PDF backend.")
 end
-=======
 include("svg.jl")
->>>>>>> cee9c79f
+
 
 # If available, pango and fontconfig are used to compute text extents and match
 # fonts. Otherwise a simplistic pure-julia fallback is used.
@@ -118,17 +96,6 @@
     include("fontfallback.jl")
 end
 
-<<<<<<< HEAD
-include("svg.jl")
-include("d3.jl")
-include("dataform.jl")
-
-
-
-typealias Composable Union(Form, Property, Canvas,
-                           DataForm, DataProperty)
-=======
->>>>>>> cee9c79f
 
 function pad_outer(c::Context,
                    xpadding::MeasureOrNumber,
