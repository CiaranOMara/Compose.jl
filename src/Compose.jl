
require("Color")
require("Iterators")
require("JSON")


module Compose

using Color
using Iterators
import JSON

import Base: length, start, next, done, isempty, getindex, setindex!, writemime,
             convert, zero, isless, max, fill, size, copy, min, max, +, -, *, /

export compose, compose!, Context, UnitBox, AbsoluteBoundingBox, Rotation, ParentDrawContext,
       context, ctxpromise, table, set_units!, minwidth, minheight,
       text_extents, max_text_extents, polygon, line, rectangle, circle,
       ellipse, text, curve, bitmap, stroke, fill, strokedash, strokelinecap,
       strokelinejoin, linewidth, visible, fillopacity, strokeopacity, clip,
       font, fontsize, svgid, svgclass, svgattribute, jsinclude, jscall, Measure,
       inch, mm, cm, pt, px, cx, cy, w, h, hleft, hcenter, hright, vtop, vcenter,
<<<<<<< HEAD
       vbottom, SVG, SVGJS, PNG, PS, PDF, draw, pad, pad_inner, pad_outer,
       hstack, vstack, gridstack, LineCapButt, LineCapSquare, LineCapRound
=======
       vbottom, SVG, SVGJS, PGF, PNG, PS, PDF, draw, pad, pad_inner, pad_outer,
       hstack, vstack, gridstack
>>>>>>> 73667f09

abstract Backend

include("misc.jl")
include("measure.jl")
include("list.jl")

# Every graphic in Compose consists of a tree.
abstract ComposeNode

# Used to mark null child pointers
immutable NullNode <: ComposeNode end
nullnode = NullNode()

include("form.jl")
include("property.jl")
include("container.jl")
include("table.jl")
include("stack.jl")

# How large to draw graphics when not explicitly drawing to a backend
default_graphic_width = 12cm
default_graphic_height = 12cm

# Default property values
default_font_family = "Helvetic,Arial,sans"
default_font_size = 11pt
default_line_width = 0.3mm
default_stroke_color = nothing
default_fill_color = color("black")


# Use cairo for the PNG, PS, PDF if its installed.
try
    require("Cairo")
    include("cairo_backends.jl")
catch
    global PNG
    global PS
    global PDF
    PNG(::Union(IO,String), ::MeasureOrNumber, ::MeasureOrNumber) =
        error("Cairo must be installed to use the PNG backend.")
    PS(::Union(IO,String), ::MeasureOrNumber, ::MeasureOrNumber) =
        error("Cairo must be installed to use the PS backend.")
    PDF(::Union(IO,String), ::MeasureOrNumber, ::MeasureOrNumber) =
        error("Cairo must be installed to use the PDF backend.")
end
include("svg.jl")
include("pgf_backend.jl")


# If available, pango and fontconfig are used to compute text extents and match
# fonts. Otherwise a simplistic pure-julia fallback is used.

try
    # Trigger an exception if unavailable.
    require("Fontconfig")

    pango_cairo_ctx = C_NULL
    include("pango.jl")

    if VERSION > v"0.2.1"
        function __init__()
            global pango_cairo_ctx
            global pangolayout
            ccall((:g_type_init, Cairo._jl_libgobject), Void, ())
            pango_cairo_fm  = ccall((:pango_cairo_font_map_new, libpangocairo),
                                     Ptr{Void}, ())
            pango_cairo_ctx = ccall((:pango_font_map_create_context, libpango),
                                     Ptr{Void}, (Ptr{Void},), pango_cairo_fm)
            pangolayout = PangoLayout()
        end
    else
        global pango_cairo_ctx
        global pangolayout
        ccall((:g_type_init, Cairo._jl_libgobject), Void, ())
        pango_cairo_fm  = ccall((:pango_cairo_font_map_new, Cairo._jl_libpangocairo),
                                 Ptr{Void}, ())
        pango_cairo_ctx = ccall((:pango_font_map_create_context, Cairo._jl_libpango),
                                 Ptr{Void}, (Ptr{Void},), pango_cairo_fm)
        pangolayout = PangoLayout()
    end
catch
    include("fontfallback.jl")
end


function pad_outer(c::Context,
                   xpadding::MeasureOrNumber,
                   ypadding::MeasureOrNumber)
    xpadding = size_measure(xpadding)
    ypadding = size_measure(ypadding)
    root = context(c.box.x0, c.box.y0,
                   c.box.width + 2xpadding,
                   c.box.height + 2ypadding,
                   minwidth=c.minwidth,
                   minheight=c.minheight)
    c = copy(c)
    c.box = BoundingBox(xpadding, ypadding, 1w - 2*xpadding, 1h - 2*ypadding)
    return compose!(root, c)
end


function pad_inner(c::Context,
                   xpadding::MeasureOrNumber,
                   ypadding::MeasureOrNumber)
    xpadding = size_measure(xpadding)
    ypadding = size_measure(ypadding)
    root = context(c.box.x0, c.box.y0,
                   c.box.width,
                   c.box.height,
                   minwidth=c.minwidth,
                   minheight=c.minheight)
    c = copy(c)
    c.box = BoundingBox(xpadding, ypadding, 1w - 2xpadding, 1h - 2ypadding)
    return compose!(root, c)
end


function pad_outer(c::Context, padding::MeasureOrNumber)
    return pad_outer(c, padding, padding)
end


function pad_outer(cs::Vector{Context}, xpadding::MeasureOrNumber,
                   ypadding::MeasureOrNumber)
    return map(c -> pad_outer(c, xpadding, ypadding), cs)
end


function pad_outer(cs::Vector{Context}, padding::MeasureOrNumber)
    return pad_outer(cs, padding, padding)
end


function pad_inner(c::Context, padding::MeasureOrNumber)
    return pad_inner(c, padding, padding)
end


function gridstack(cs::Matrix{Context})
    m, n = size(cs)
    t = Table(m, n, 1:m, 1:n, x_prop=ones(n), y_prop=ones(m))
    for i in 1:m, j in 1:n
        t[i, j] = [cs[i, j]]
    end
    return compose!(context(), t)
end


const pad = pad_outer

end # module Compose

<|MERGE_RESOLUTION|>--- conflicted
+++ resolved
@@ -20,13 +20,8 @@
        strokelinejoin, linewidth, visible, fillopacity, strokeopacity, clip,
        font, fontsize, svgid, svgclass, svgattribute, jsinclude, jscall, Measure,
        inch, mm, cm, pt, px, cx, cy, w, h, hleft, hcenter, hright, vtop, vcenter,
-<<<<<<< HEAD
-       vbottom, SVG, SVGJS, PNG, PS, PDF, draw, pad, pad_inner, pad_outer,
+       vbottom, SVG, SVGJS, PGF, PNG, PS, PDF, draw, pad, pad_inner, pad_outer,
        hstack, vstack, gridstack, LineCapButt, LineCapSquare, LineCapRound
-=======
-       vbottom, SVG, SVGJS, PGF, PNG, PS, PDF, draw, pad, pad_inner, pad_outer,
-       hstack, vstack, gridstack
->>>>>>> 73667f09
 
 abstract Backend
 
